[tool.poetry]
name = "omni"
version = "0.1.0"
description = ""
authors = ["almutlue <almut.lue@gmail.com>", "Izaskun Mallona <izaskun.mallona@gmail.com>"]
readme = "README.md"
packages = [{include = "omni"}]
homepage = "https://github.com/omnibenchmark/omni-py"
repository = "https://github.com/omnibenchmark/omni-py"
classifiers = [
    "Intended Audience :: Developers",
    "Intended Audience :: Science/Research",
    "License :: OSI Approved :: Apache Software License",
    "Operating System :: OS Independent",
    "Programming Language :: Python"
]

[tool.poetry.dependencies]
python = "^3.12" # so snmk >8 is installable
easybuild="^4.9.2"
easybuild-easyblocks="^4.9.2"
omni-schema = {git = "https://github.com/omnibenchmark/omni-schema.git", rev = "version/0.0.2"}
typer = {extras = ["all"], version = "^0.12.3"}
typing-extensions = "^4.11.0"
snakemake="^8.11.6"
snakedeploy="^0.10.0"
#snakemake-interface-common="^1.17.2"
#snakemake-interface-executor-plugins="^9.2.0"
setuptools="^70.0.0"

## these are not poetry dependencies, todo move somewhere (tbd, depending on whether
##  using poetry or something else)
pytest-cov = "^4.1.0"
pytest-split = "^0.9.0"
pytest-xdist = "^3.6.1"
pytest-dotenv = "^0.5.2"

aiohttp = "^3.9.5"
async = "^0.6.2"
tqdm = "^4.66.4"
requests = "^2.31.0"
bs4 = "^0.0.2"
lxml = "^5.2.1"
python-dateutil = "^2.9.0.post0"
minio = "^7.2.7"
python-swiftclient = { version = "^4.5.0", optional = true}
boto3 = {version = "^1.34.102", optional = true}
pre-commit = "^3.7.1"
isort = "^5.13.2"
testcontainers = "^4.5.1"


[tool.poetry.group.dev.dependencies]
pre-commit = "^3.6.0"
black = "^23.12.0"

[tool.poetry.group.test.dependencies]
genbadge = {extras = ["coverage", "tests"], version = "^1.1.1"}

[tool.poetry.scripts]
ob = 'omni.cli.main:cli'

[build-system]
requires = ["poetry-core"]
build-backend = "poetry.core.masonry.api"

<<<<<<< HEAD
[tool.poetry.extras]
s3 = ["boto3"]
swift = ["python-swiftclient"]

[tool.isort]
profile = "black"
=======
# dynamic = ["dependencies"]

# [tool.setuptools.dynamic]
# dependencies = { file = ["requirements.txt"] }

# [tool.pytest.ini_options]
# testpaths = [
#     "tests/software",
# ]

# [tool.setuptools.dynamic]
# dependencies = { file = ["requirements.txt"] }

# [tool.setuptools.dynamic.optional-dependencies]
# dev = { file = ["requirements-dev.txt"] }
>>>>>>> 029646c1
<|MERGE_RESOLUTION|>--- conflicted
+++ resolved
@@ -35,21 +35,6 @@
 pytest-xdist = "^3.6.1"
 pytest-dotenv = "^0.5.2"
 
-aiohttp = "^3.9.5"
-async = "^0.6.2"
-tqdm = "^4.66.4"
-requests = "^2.31.0"
-bs4 = "^0.0.2"
-lxml = "^5.2.1"
-python-dateutil = "^2.9.0.post0"
-minio = "^7.2.7"
-python-swiftclient = { version = "^4.5.0", optional = true}
-boto3 = {version = "^1.34.102", optional = true}
-pre-commit = "^3.7.1"
-isort = "^5.13.2"
-testcontainers = "^4.5.1"
-
-
 [tool.poetry.group.dev.dependencies]
 pre-commit = "^3.6.0"
 black = "^23.12.0"
@@ -64,14 +49,6 @@
 requires = ["poetry-core"]
 build-backend = "poetry.core.masonry.api"
 
-<<<<<<< HEAD
-[tool.poetry.extras]
-s3 = ["boto3"]
-swift = ["python-swiftclient"]
-
-[tool.isort]
-profile = "black"
-=======
 # dynamic = ["dependencies"]
 
 # [tool.setuptools.dynamic]
@@ -86,5 +63,4 @@
 # dependencies = { file = ["requirements.txt"] }
 
 # [tool.setuptools.dynamic.optional-dependencies]
-# dev = { file = ["requirements-dev.txt"] }
->>>>>>> 029646c1
+# dev = { file = ["requirements-dev.txt"] }