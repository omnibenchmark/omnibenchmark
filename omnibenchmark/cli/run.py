"""cli commands related to benchmark/module execution and start"""

import os
import sys
from itertools import chain
from pathlib import Path

import click
import humanfriendly

from omnibenchmark.benchmark.constants import DEFAULT_TIMEOUT_HUMAN, LOCAL_TIMEOUT_VAR
from omnibenchmark.cli.utils.logging import logger
from omnibenchmark.cli.utils.validation import validate_benchmark
from omnibenchmark.io.storage import get_storage_from_benchmark
from omnibenchmark.io.storage import remote_storage_snakemake_args
from omnibenchmark.workflow.snakemake import SnakemakeEngine
from omnibenchmark.workflow.workflow import WorkflowEngine

from .debug import add_debug_option
from .utils.args import parse_extra_args


@click.group(name="run")
@click.pass_context
def run(ctx):
    """Run benchmarks or benchmark modules."""
    ctx.ensure_object(dict)


@add_debug_option
@run.command(
    name="benchmark",
    context_settings=dict(
        ignore_unknown_options=True,
        allow_extra_args=True,
    ),
)
@click.option(
    "-b",
    "--benchmark",
    help="Path to benchmark yaml file or benchmark id.",
    required=True,
    envvar="OB_BENCHMARK",
    type=click.Path(exists=True),
)
@click.option(
    "-c",
    "--cores",
    help="Use at most N CPU cores in parallel. Default is 1.",
    type=int,
    default=1,
)
@click.option(
    "-u",
    "--update",
    help="Force re-run execution for all modules and stages.",
    is_flag=True,
    default=False,
)
@click.option("-d", "--dry", help="Dry run.", is_flag=True, default=False)
@click.option(
    "-y",
    "--yes",
    help="Automatically confirm all prompts.",
    is_flag=True,
    default=False,
)
@click.option(
    "-k",
    "--continue-on-error",
    help="Go on with independent jobs if a job fails (--keep-going in snakemake).",
    is_flag=True,
    default=False,
)
@click.option(
    "-l",
    "--local",
    help="Execute and store results locally. Default False.",
    is_flag=True,
    default=False,
)
@click.option(
    "--keep-module-logs/--no-keep-module-logs",
    default=False,
    help="Keep module-specific log files after execution.",
)
@click.option(
    "--task-timeout",
    type=str,
    default=DEFAULT_TIMEOUT_HUMAN,
    help="Timeout for each separate task execution (local only). Do note that total runtime is not additive.",
)
@click.option(
<<<<<<< HEAD
    "--executor",
    help="Specify a custom executor to use for workflow execution. Example: slurm",
    type=str,
    default=None,
=======
    "--out-dir", type=str, default="out", help="Output folder name (local only)."
>>>>>>> d3f3fd68
)
@click.pass_context
def run_benchmark(
    ctx,
    benchmark,
    cores,
    update,
    dry,
    yes,
    local,
    keep_module_logs,
    continue_on_error,
    task_timeout,
<<<<<<< HEAD
    executor,
=======
    out_dir,
>>>>>>> d3f3fd68
):
    """Run a benchmark as specified in the yaml."""
    ctx.ensure_object(dict)
    extra_args = parse_extra_args(ctx.args)

    # Retrieve the global debug flag from the Click context
    debug = ctx.obj.get("DEBUG", False)
    try:
        timeout_s = int(humanfriendly.parse_timespan(task_timeout))
    except humanfriendly.InvalidTimespan:
        logger.error(f"Invalid timeout value: {task_timeout}")
        sys.exit(1)

    # Validate out_dir usage
    if not local and out_dir != "out":
        logger.error("-Invalid arguments: --out-dir can only be used with --local")
        sys.exit(1)

    b = validate_benchmark(benchmark, out_dir)
    if b is None:
        # this should not happen, because validate raises, but that's not proper behavior.
        # We should sys.exit from here instead. But just to keep the signature valid.
        log_error_and_quit(logger, "Invalid benchmark file")
        return

    assert b is not None

    # it is as --continue_on_error originally
    if continue_on_error and not yes:
        msg = "run the full benchmark even if some jobs fail"
        abort_if_user_does_not_confirm(msg, logger)

    if update and not dry and not yes:
        msg = "re-run the entire workflow"
        abort_if_user_does_not_confirm(msg, logger)

    if not local:
        storage_options = remote_storage_snakemake_args(b)
        # creates bucket if it doesn't exist
        _ = get_storage_from_benchmark(b)
    else:
        storage_options = {}

    workflow: WorkflowEngine = SnakemakeEngine()

    # Controlling resource allocation with Snakemake is tricky
    # -c only controls the number of parallelism for the Snakemake scheduler,
    # but there's no built-in mechanism in local execution to enforce well-behaved resource
    # allocation. Adding to that, bioinformatics tools will not always allow to control cores/threads

    logger.info("Running benchmark...")
    success = workflow.run_workflow(
        b,
        cores=cores,
        update=update,
        dryrun=dry,
        continue_on_error=continue_on_error,
        keep_module_logs=keep_module_logs,
        backend=b.get_benchmark_software_backend(),
        debug=debug,
        resources={LOCAL_TIMEOUT_VAR: timeout_s},
<<<<<<< HEAD
        executor=executor,
=======
        out_dir=out_dir,
>>>>>>> d3f3fd68
        **storage_options,
        **extra_args,
    )

    log_result_and_quit(logger, success, type="Benchmark")


@run.command(
    name="module",
    context_settings=dict(
        ignore_unknown_options=True,
        allow_extra_args=True,
    ),
)
@click.option(
    "-b",
    "--benchmark",
    help="Path to benchmark yaml file or benchmark id.",
    required=True,
    envvar="OB_BENCHMARK",
    type=click.Path(exists=True),
)
@click.option("-m", "--module", help="Module id to execute", type=str, required=True)
@click.option(
    "-i",
    "--input_dir",
    help="Path to the folder with the appropriate input files.",
    type=click.Path(exists=True, writable=True),
    default=None,
)
@click.option("-d", "--dry", help="Dry run.", is_flag=True, default=False)
@click.option(
    "-u",
    "--update",
    help="Force re-run execution for all modules and stages.",
    is_flag=True,
    default=False,
)
@click.option(
    "-k",
    "--continue-on-error",
    help="Go on with independent jobs if a job fails (--keep-going in snakemake).",
    is_flag=True,
    default=False,
)
@click.option(
    "--keep-module-logs/--no-keep-module-logs",
    default=False,
    help="Keep module-specific log files after execution.",
)
@click.option(
    "--executor",
    help="Specify a custom executor to use for workflow execution. Example: slurm",
    type=str,
    default=None,
)
@click.pass_context
def run_module(
    ctx,
    benchmark,
    module,
    input_dir,
    dry,
    update,
    keep_module_logs,
    continue_on_error,
    executor,
):
    """
    Run a specific module that is part of the benchmark.
    """
    behaviours = {"input": input_dir, "example": None, "all": None}
    extra_args = parse_extra_args(ctx.args)

    non_none_behaviours = {
        key: value for key, value in behaviours.items() if value is not None
    }
    if len(non_none_behaviours) >= 2:
        log_error_and_quit(
            logger,
            "Error: Only one of '--input_dir', '--example', or '--all' should be set. Please choose only one option.",
        )
        return

    # Construct a message specifying which option is set
    behaviour = list(non_none_behaviours)[0] if non_none_behaviours else None

    if behaviour == "example" or behaviour == "all":
        howmany = "all" if behaviour == "all" else "a"
        logger.info(f"Running module on {howmany} predefined remote example dataset.")

        # TODO Check how snakemake storage decorators work, do we have caching locally or just remote?
        # TODO Implement remote execution using remote url from benchmark definition
        log_error_and_quit(
            logger,
            "Error: Remote execution is not supported yet. Workflows can only be run in local mode.",
        )
        return

    logger.info("Running module on a local dataset.")

    b = validate_benchmark(benchmark, "/tmp")
    if b is None:
        # this should not happen, because validate raises, but that's not proper behavior. We should sys.exit
        # from here instead. But just to keep the signature valid.
        log_error_and_quit(logger, "Error: Invalid benchmark file.")
        return

    assert b is not None
    benchmark_nodes = b.get_nodes_by_module_id(module_id=module)

    is_entrypoint_module = all([node.is_entrypoint() for node in benchmark_nodes])

    if len(benchmark_nodes) <= 0:
        log_error_and_quit(
            logger,
            f"Error: Could not find module with id `{module}` in benchmark definition",
        )
        return

    assert len(benchmark_nodes) > 0
    logger.info(f"Found {len(benchmark_nodes)} workflow nodes for module {module}.")

    if not is_entrypoint_module and len(non_none_behaviours) == 0:
        log_error_and_quit(
            logger,
            "Error: At least one option must be specified. Use '--input_dir', '--example', or '--all'.",
        )
        return

    if input_dir is None:
        input_dir = os.getcwd()

    logger.info("Running module benchmark...")

    # Check if input path exists and is a directory
    if not (os.path.exists(input_dir) and os.path.isdir(input_dir)):
        log_error_and_quit(
            logger,
            f"Error: Input directory does not exist or is not a valid directory: `{input_dir}`",
        )
        return
    assert os.path.exists(input_dir) and os.path.isdir(input_dir)

    benchmark_datasets = b.get_benchmark_datasets()

    # Check available files in input to figure out what dataset are we processing
    if module in benchmark_datasets:
        # we're given the initial dataset module to process, then we know
        dataset = module
    else:
<<<<<<< HEAD
        # Construct a message specifying which option is set
        behaviour = list(non_none_behaviours)[0] if non_none_behaviours else None

        if behaviour == "example" or behaviour == "all":
            if behaviour == "example":
                logger.info("Running module on a predefined remote example dataset.")
            if behaviour == "all":
                logger.info("Running module on all available remote datasets.")

            # TODO Check how snakemake storage decorators work, do we have caching locally or just remote?
            # TODO Implement remote execution using remote url from benchmark definition
            logger.error(
                "Error: Remote execution is not supported yet. Workflows can only be run in local mode.",
            )
            sys.exit(1)  # raise click.Exit(code=1)
        else:
            logger.info("Running module on a local dataset.")

            b = validate_benchmark(benchmark)
            if b is None:
                logger.error("Error: Invalid benchmark file.")
                sys.exit(1)

            benchmark_nodes = b.get_nodes_by_module_id(module_id=module)

            is_entrypoint_module = all(
                [node.is_entrypoint() for node in benchmark_nodes]
            )

            # TODO(ben): refactor the if/else blocks to bail out early
            # and reduce indentation and complexity.
            if len(benchmark_nodes) > 0:
                logger.info(
                    f"Found {len(benchmark_nodes)} workflow nodes for module {module}."
                )

                if not is_entrypoint_module and len(non_none_behaviours) == 0:
                    logger.error(
                        "Error: At least one option must be specified. Use '--input_dir', '--example', or '--all'.",
                    )
                    sys.exit(1)  # raise click.Exit(code=1)
                elif input_dir is None:
                    input_dir = os.getcwd()

                logger.info("Running module benchmark...")

                # Check if input path exists and is a directory
                if os.path.exists(input_dir) and os.path.isdir(input_dir):
                    benchmark_datasets = b.get_benchmark_datasets()

                    # Check available files in input to figure out what dataset are we processing
                    # if we're given the initial dataset module to process, then we know
                    if module in benchmark_datasets:
                        dataset = module

                    # else we try to figure the dataset based on the files present in the input directory
                    else:
                        files = os.listdir(input_dir)
                        base_names = [file.split(".")[0] for file in files]
                        dataset = next(
                            (d for d in benchmark_datasets if d in base_names), None
                        )

                    if dataset is not None:
                        # Check if input directory contains all necessary input files
                        required_inputs = list(
                            map(lambda node: node.get_inputs(), benchmark_nodes)
                        )
                        required_inputs = list(chain.from_iterable(required_inputs))
                        required_input_files = list(
                            set([os.path.basename(path) for path in required_inputs])
                        )
                        required_input_files = [
                            file.format(dataset=dataset)
                            for file in required_input_files
                        ]

                        input_files = os.listdir(input_dir)
                        missing_files = [
                            file
                            for file in required_input_files
                            if file not in input_files
                        ]

                        if len(missing_files) == 0:
                            workflow: WorkflowEngine = SnakemakeEngine()
                            for benchmark_node in benchmark_nodes:
                                # When running a single module, it doesn't have sense to make parallelism level (cores) configurable
                                success = workflow.run_node_workflow(
                                    node=benchmark_node,
                                    input_dir=Path(input_dir),
                                    dataset=dataset,
                                    cores=1,
                                    update=update,
                                    dryrun=dry,
                                    continue_on_error=continue_on_error,
                                    keep_module_logs=keep_module_logs,
                                    backend=b.get_benchmark_software_backend(),
                                    executor=executor,
                                    **extra_args,
                                )

                                if success:
                                    logger.info(
                                        "Module run has finished successfully.",
                                    )
                                else:
                                    logger.error(
                                        "Module run has failed.",
                                    )

                                sys.exit(
                                    0 if success else 1
                                )  # raise click.Exit(code=0 if success else 1)

                        else:
                            logger.error(
                                f"Error: The following required input files are missing from the input directory: {missing_files}.",
                            )

                            sys.exit(1)  # raise click.Exit(code=1)

                    else:
                        logger.error(
                            f"Error: Could not infer the appropriate dataset to run the node workflow on based on the files available in `{input_dir}`. None of the available datasets {benchmark_datasets} match the base names of the files.",
                        )

                        sys.exit(1)  # raise click.Exit(code=1)
                else:
                    logger.error(
                        f"Error: Input directory does not exist or is not a valid directory: `{input_dir}`",
                    )

                    sys.exit(1)  # raise click.Exit(code=1)

            else:
                logger.error(
                    f"Error: Could not find module with id `{module}` in benchmark definition",
                )
                sys.exit(1)  # raise click.Exit(code=1)
=======
        # we try to figure the dataset based on the files present in the input directory
        files = os.listdir(input_dir)
        base_names = [file.split(".")[0] for file in files]
        dataset = next((d for d in benchmark_datasets if d in base_names), None)

    if dataset is None:
        log_error_and_quit(
            logger,
            f"Error: Could not infer the appropriate dataset to run the node workflow on based on the files available in `{input_dir}`. None of the available datasets {benchmark_datasets} match the base names of the files.",
        )
        return

    assert dataset is not None

    # Check if input directory contains all necessary input files
    required_inputs = list(map(lambda node: node.get_inputs(), benchmark_nodes))
    required_inputs = list(chain.from_iterable(required_inputs))
    required_input_files = list(
        set([os.path.basename(path) for path in required_inputs])
    )
    required_input_files = [
        file.format(dataset=dataset) for file in required_input_files
    ]

    input_files = os.listdir(input_dir)
    missing_files = [file for file in required_input_files if file not in input_files]

    if len(missing_files) > 0:
        log_error_and_quit(
            logger,
            f"Error: The following required input files are missing from the input directory: {missing_files}.",
        )
        return
    assert len(missing_files) == 0

    workflow: WorkflowEngine = SnakemakeEngine()

    for benchmark_node in benchmark_nodes:
        # When running a single module, it doesn't have sense to make parallelism level (cores) configurable
        success = workflow.run_node_workflow(
            node=benchmark_node,
            input_dir=Path(input_dir),
            dataset=dataset,
            cores=1,
            update=update,
            dryrun=dry,
            continue_on_error=continue_on_error,
            keep_module_logs=keep_module_logs,
            backend=b.get_benchmark_software_backend(),
        )
        log_result_and_quit(logger, success, type="Module")
>>>>>>> d3f3fd68


@run.command(no_args_is_help=True, name="validate")
@click.option(
    "-b",
    "--benchmark",
    help="Path to benchmark yaml file or benchmark id.",
    envvar="OB_BENCHMARK",
    type=click.Path(exists=True),
)
@click.pass_context
def validate_yaml(ctx, benchmark):
    """Validate a benchmark yaml."""
    logger.info("Validating a benchmark yaml.")
<<<<<<< HEAD
    _ = validate_benchmark(benchmark)
=======
    _ = validate_benchmark(benchmark, "/tmp")


def log_error_and_quit(logger, error):
    logger.error(error)
    sys.exit(1)


def log_result_and_quit(logger, success: bool, type: str):
    if success:
        logger.info(f"{type} run has finished successfully.")
        sys.exit(0)
    logger.error(f"{type} run has failed.")
    sys.exit(1)


def abort_if_user_does_not_confirm(msg: str, logger):
    _msg = f"Are you sure you want to {msg}?"
    if not click.confirm(_msg, abort=True):
        logger.debug("aborting")
        raise click.Abort()
>>>>>>> d3f3fd68
<|MERGE_RESOLUTION|>--- conflicted
+++ resolved
@@ -91,14 +91,13 @@
     help="Timeout for each separate task execution (local only). Do note that total runtime is not additive.",
 )
 @click.option(
-<<<<<<< HEAD
     "--executor",
     help="Specify a custom executor to use for workflow execution. Example: slurm",
     type=str,
     default=None,
-=======
+)
+@click.option(
     "--out-dir", type=str, default="out", help="Output folder name (local only)."
->>>>>>> d3f3fd68
 )
 @click.pass_context
 def run_benchmark(
@@ -112,11 +111,8 @@
     keep_module_logs,
     continue_on_error,
     task_timeout,
-<<<<<<< HEAD
     executor,
-=======
     out_dir,
->>>>>>> d3f3fd68
 ):
     """Run a benchmark as specified in the yaml."""
     ctx.ensure_object(dict)
@@ -178,11 +174,8 @@
         backend=b.get_benchmark_software_backend(),
         debug=debug,
         resources={LOCAL_TIMEOUT_VAR: timeout_s},
-<<<<<<< HEAD
         executor=executor,
-=======
         out_dir=out_dir,
->>>>>>> d3f3fd68
         **storage_options,
         **extra_args,
     )
@@ -334,148 +327,6 @@
         # we're given the initial dataset module to process, then we know
         dataset = module
     else:
-<<<<<<< HEAD
-        # Construct a message specifying which option is set
-        behaviour = list(non_none_behaviours)[0] if non_none_behaviours else None
-
-        if behaviour == "example" or behaviour == "all":
-            if behaviour == "example":
-                logger.info("Running module on a predefined remote example dataset.")
-            if behaviour == "all":
-                logger.info("Running module on all available remote datasets.")
-
-            # TODO Check how snakemake storage decorators work, do we have caching locally or just remote?
-            # TODO Implement remote execution using remote url from benchmark definition
-            logger.error(
-                "Error: Remote execution is not supported yet. Workflows can only be run in local mode.",
-            )
-            sys.exit(1)  # raise click.Exit(code=1)
-        else:
-            logger.info("Running module on a local dataset.")
-
-            b = validate_benchmark(benchmark)
-            if b is None:
-                logger.error("Error: Invalid benchmark file.")
-                sys.exit(1)
-
-            benchmark_nodes = b.get_nodes_by_module_id(module_id=module)
-
-            is_entrypoint_module = all(
-                [node.is_entrypoint() for node in benchmark_nodes]
-            )
-
-            # TODO(ben): refactor the if/else blocks to bail out early
-            # and reduce indentation and complexity.
-            if len(benchmark_nodes) > 0:
-                logger.info(
-                    f"Found {len(benchmark_nodes)} workflow nodes for module {module}."
-                )
-
-                if not is_entrypoint_module and len(non_none_behaviours) == 0:
-                    logger.error(
-                        "Error: At least one option must be specified. Use '--input_dir', '--example', or '--all'.",
-                    )
-                    sys.exit(1)  # raise click.Exit(code=1)
-                elif input_dir is None:
-                    input_dir = os.getcwd()
-
-                logger.info("Running module benchmark...")
-
-                # Check if input path exists and is a directory
-                if os.path.exists(input_dir) and os.path.isdir(input_dir):
-                    benchmark_datasets = b.get_benchmark_datasets()
-
-                    # Check available files in input to figure out what dataset are we processing
-                    # if we're given the initial dataset module to process, then we know
-                    if module in benchmark_datasets:
-                        dataset = module
-
-                    # else we try to figure the dataset based on the files present in the input directory
-                    else:
-                        files = os.listdir(input_dir)
-                        base_names = [file.split(".")[0] for file in files]
-                        dataset = next(
-                            (d for d in benchmark_datasets if d in base_names), None
-                        )
-
-                    if dataset is not None:
-                        # Check if input directory contains all necessary input files
-                        required_inputs = list(
-                            map(lambda node: node.get_inputs(), benchmark_nodes)
-                        )
-                        required_inputs = list(chain.from_iterable(required_inputs))
-                        required_input_files = list(
-                            set([os.path.basename(path) for path in required_inputs])
-                        )
-                        required_input_files = [
-                            file.format(dataset=dataset)
-                            for file in required_input_files
-                        ]
-
-                        input_files = os.listdir(input_dir)
-                        missing_files = [
-                            file
-                            for file in required_input_files
-                            if file not in input_files
-                        ]
-
-                        if len(missing_files) == 0:
-                            workflow: WorkflowEngine = SnakemakeEngine()
-                            for benchmark_node in benchmark_nodes:
-                                # When running a single module, it doesn't have sense to make parallelism level (cores) configurable
-                                success = workflow.run_node_workflow(
-                                    node=benchmark_node,
-                                    input_dir=Path(input_dir),
-                                    dataset=dataset,
-                                    cores=1,
-                                    update=update,
-                                    dryrun=dry,
-                                    continue_on_error=continue_on_error,
-                                    keep_module_logs=keep_module_logs,
-                                    backend=b.get_benchmark_software_backend(),
-                                    executor=executor,
-                                    **extra_args,
-                                )
-
-                                if success:
-                                    logger.info(
-                                        "Module run has finished successfully.",
-                                    )
-                                else:
-                                    logger.error(
-                                        "Module run has failed.",
-                                    )
-
-                                sys.exit(
-                                    0 if success else 1
-                                )  # raise click.Exit(code=0 if success else 1)
-
-                        else:
-                            logger.error(
-                                f"Error: The following required input files are missing from the input directory: {missing_files}.",
-                            )
-
-                            sys.exit(1)  # raise click.Exit(code=1)
-
-                    else:
-                        logger.error(
-                            f"Error: Could not infer the appropriate dataset to run the node workflow on based on the files available in `{input_dir}`. None of the available datasets {benchmark_datasets} match the base names of the files.",
-                        )
-
-                        sys.exit(1)  # raise click.Exit(code=1)
-                else:
-                    logger.error(
-                        f"Error: Input directory does not exist or is not a valid directory: `{input_dir}`",
-                    )
-
-                    sys.exit(1)  # raise click.Exit(code=1)
-
-            else:
-                logger.error(
-                    f"Error: Could not find module with id `{module}` in benchmark definition",
-                )
-                sys.exit(1)  # raise click.Exit(code=1)
-=======
         # we try to figure the dataset based on the files present in the input directory
         files = os.listdir(input_dir)
         base_names = [file.split(".")[0] for file in files]
@@ -525,9 +376,11 @@
             continue_on_error=continue_on_error,
             keep_module_logs=keep_module_logs,
             backend=b.get_benchmark_software_backend(),
-        )
+            executor=executor,
+            **extra_args,
+        )
+
         log_result_and_quit(logger, success, type="Module")
->>>>>>> d3f3fd68
 
 
 @run.command(no_args_is_help=True, name="validate")
@@ -542,9 +395,6 @@
 def validate_yaml(ctx, benchmark):
     """Validate a benchmark yaml."""
     logger.info("Validating a benchmark yaml.")
-<<<<<<< HEAD
-    _ = validate_benchmark(benchmark)
-=======
     _ = validate_benchmark(benchmark, "/tmp")
 
 
@@ -565,5 +415,4 @@
     _msg = f"Are you sure you want to {msg}?"
     if not click.confirm(_msg, abort=True):
         logger.debug("aborting")
-        raise click.Abort()
->>>>>>> d3f3fd68
+        raise click.Abort()