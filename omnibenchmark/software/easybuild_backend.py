#!/usr/bin/env python

"""
Easybuild-powered software management, mostly by omniblock. Also includes singularity image generation.

Izaskun Mallona
Started 5th June 2024
"""

import subprocess
import os
import os.path as op

from easybuild.tools.module_naming_scheme.utilities import det_full_ec_version
from easybuild.framework.easyconfig.tools import det_easyconfig_paths, parse_easyconfigs
from easybuild.tools.options import set_up_configuration


from importlib import resources as impresources


from omnibenchmark.config import config
from . import templates

HOME = op.expanduser("~")
## careful, 'all' will be prepended unless exported, shell-wise, the MODULEPATH/all path as MODULEPATH
## when running omb
<<<<<<< HEAD
MODULEPATH = op.join(HOME, ".local", "easybuild", "modules")

# FIXME: this is a hack, do not hardcode paths
ROBOTPATH = op.join(HOME, "envs", "omnibenchmark", "easybuild", "easyconfigs")
=======
MODULEPATH = config.get("easybuild", "MODULEPATH", default="")
ROBOTPATH = config.get("easybuild", "ROBOTPATH", default="")
>>>>>>> 91c517d5

if MODULEPATH != "":
    os.makedirs(MODULEPATH, exist_ok=True)

## shell-based stuff, partly to be replaced by direct eb API calls -------------------------------------


def generate_default_easybuild_config_arguments(
    modulepath: str = MODULEPATH,
    sourcepath: str = ROBOTPATH + ":" + os.getcwd(),
) -> str:
    args = "--installpath-modules=" + modulepath + " --sourcepath=" + sourcepath

    return args


set_up_configuration(
    args=["--info"] + generate_default_easybuild_config_arguments().split(" "),
    silent=True,
)


def construct_easybuild_easyconfig_command(easyconfig: str, threads: int = 2) -> str:
    """
    Constructs an easybuild command to build an easyconfig

     Args:
     - easyconfig (str): the easyconfig name. Doesn't have to be a full path. But readable from the robots path.
     - threads (int): number of threads to build the software
    """

    args = generate_default_easybuild_config_arguments()
    cmd = (
        """eb %(easyconfig)s --robot --parallel=%(threads)s %(args)s --detect-loaded-modules=unload --check-ebroot-env-vars=unset"""
        % {"easyconfig": op.basename(easyconfig), "threads": threads, "args": args}
    )

    return cmd


def easybuild_easyconfig(
    easyconfig: str,
    threads: int = 2,
) -> subprocess.CompletedProcess:
    """
    Easybuilds an easyconfig

     Args:
     - easyconfig (str): the easyconfig name. Doesn't have to be a full path. But readable from the robots path.
     - threads (int): number of threads to build the software
    """

    cmd = construct_easybuild_easyconfig_command(
        easyconfig=op.basename(easyconfig), threads=threads
    )

    ret = subprocess.run(
        cmd.split(" "), shell=False, capture_output=True, check=False, text=True
    )
    return ret


def parse_easyconfig(ec_fn: str) -> list:
    """
    Find and parse an easyconfig with specified filename,
    and return parsed easyconfig file (an EasyConfig instance).

    Args:
    - ec_fn (str): easyconfig filename. Doesn't have to be a full path. But readable from the robots path

    """
    # opts, _ = set_up_configuration(args = generate_default_easybuild_config_arguments(workdir).split(),
    #                                silent = True)

    ec_path = det_easyconfig_paths([ec_fn])[0]

    # parse easyconfig file;
    # the 'parse_easyconfigs' function expects a list of tuples,
    # where the second item indicates whether or not the easyconfig file was automatically generated or not
    ec_dicts, _ = parse_easyconfigs([(ec_path, False)])

    # only retain first parsed easyconfig
    return ec_path, ec_dicts[0]["ec"]


def get_easyconfig_full_path(easyconfig: str) -> str:
    """
    Finds the easyconfig full path
    Args:
    - easyconfig (str): easyconfig filename. Doesn't have to be a full path. But readable from the robots path
    """

    try:
        ec_path, ec = parse_easyconfig(op.basename(easyconfig))
        return ec_path
    except Exception:
        raise FileNotFoundError("\nERROR: easyconfig not found.\n")


def get_envmodule_name_from_easyconfig(easyconfig: str) -> str:
    """
    Returns the (standard) envmodulename from an easyconfig file.
    Args:
    - easyconfig (str): easyconfig filename. Doesn't have to be a full path. But readable from the robots path
    """
    ec_path, ec = parse_easyconfig(op.basename(easyconfig))
    return os.path.join(ec["name"], det_full_ec_version(ec))


def create_definition_file(
    easyconfig: str, singularity_recipe: str, envmodule: str, nthreads: int = 2
) -> None:
    """
    Materializes a Singularity recipe to build a given easyconfig, using a Singularity recipe template.
    Args:
    - easyconfig (str): easyconfig filename. Doesn't have to be a full path. But readable from the robots path
    - singularity_recipe (str): path to a Singularity template
    - envmodule (str): the envmodule name
    - nthreads (int): number of threads for easybuild
    """
    template = impresources.files(templates) / "ubuntu_jammy.txt"
    with open(template, "rt") as ubuntu, open(singularity_recipe, "w") as sing:
        for line in ubuntu.read().split("\n"):
            if "EASYCONFIG" in line:
                line = line.replace("EASYCONFIG", op.basename(easyconfig))
            if "ENVMODULENAME" in line:
                line = line.replace("ENVMODULENAME", envmodule)
            if "EASYBUILDNTHREADSINT" in line:
                line = line.replace("EASYBUILDNTHREADSINT", nthreads)
            sing.write(line + "\n")


def singularity_build(
    easyconfig: str, singularity_recipe: str
) -> subprocess.CompletedProcess:
    """
    Builds a Singularity recipe
    Args:
    - easyconfig (str): easyconfig filename. Doesn't have to be a full path. But readable from the robots path
    - singularity_recipe (str): path to a Singularity template
    """
    image_name = op.basename(easyconfig) + ".sif"

    cmd = (
        "singularity build --force --fakeroot " + image_name + " " + singularity_recipe
    )
    output = subprocess.run(
        cmd, shell=True, text=True, capture_output=True, check=False
    )
    return output


## untested,drafted 06 Aug 2024
def singularity_push(
    sif: str, docker_username: str, docker_password: str, oras_url: str
) -> subprocess.CompletedProcess | None:
    cmd = f"""singularity push --docker-username {docker_username} \
                 --docker-password {docker_password} \
                 {sif} \
                 {oras_url}"""
    try:
        subprocess.run(
            cmd.split(" "), shell=False, text=True, capture_output=True, check=True
        )
    except Exception as exc:
        raise RuntimeError("ERROR singularity build failed:", exc)<|MERGE_RESOLUTION|>--- conflicted
+++ resolved
@@ -25,15 +25,9 @@
 HOME = op.expanduser("~")
 ## careful, 'all' will be prepended unless exported, shell-wise, the MODULEPATH/all path as MODULEPATH
 ## when running omb
-<<<<<<< HEAD
-MODULEPATH = op.join(HOME, ".local", "easybuild", "modules")
 
-# FIXME: this is a hack, do not hardcode paths
-ROBOTPATH = op.join(HOME, "envs", "omnibenchmark", "easybuild", "easyconfigs")
-=======
 MODULEPATH = config.get("easybuild", "MODULEPATH", default="")
 ROBOTPATH = config.get("easybuild", "ROBOTPATH", default="")
->>>>>>> 91c517d5
 
 if MODULEPATH != "":
     os.makedirs(MODULEPATH, exist_ok=True)
