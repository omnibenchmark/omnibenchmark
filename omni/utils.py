--- conflicted
+++ resolved
@@ -7,10 +7,7 @@
 def as_list(input: Union[List, Any]):
     return input if isinstance(input, List) else [input]
 
-<<<<<<< HEAD
-=======
 
->>>>>>> e5b49f0a
 def parse_instance(path: Path, target_class):
     """Load a model of target_class from a file."""
     return yaml_loader.load(str(path), target_class)