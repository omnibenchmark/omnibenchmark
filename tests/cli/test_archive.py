--- conflicted
+++ resolved
@@ -21,201 +21,6 @@
         ],
         cwd=cwd,
     )
-<<<<<<< HEAD
-else:
-    tempdir = Path(tempfile.gettempdir()) / "ob_test_benchmark004"
-    # benchmark_data_path = Path("tests/data")
-    # benchmark_path = benchmark_data_path / "Benchmark_004.yaml"
-    benchmark_data = Path("..") / "data"
-    benchmark_data_path = Path(__file__).parent / benchmark_data
-    benchmark_path = str(benchmark_data_path / "Benchmark_004.yaml")
-
-    with open(benchmark_path, "r") as fh:
-        yaml.safe_load(fh)
-        benchmark_obj = Benchmark(Path(benchmark_path))
-
-    minio_testcontainer = MinIOSetup(sys.platform == "linux")
-
-
-class TestCLIMinIOStorage:
-    def test_archive_config(self, monkeypatch: pytest.MonkeyPatch):
-        expected_output = """
-        Created archive:
-        """
-        if not sys.platform == "linux":
-            pytest.skip(
-                "for GHA, only works on linux (https://docs.github.com/en/actions/using-containerized-services/about-service-containers#about-service-containers)",
-                allow_module_level=True,
-            )
-
-        with TmpMinIOStorage(minio_testcontainer) as tmp:
-            tmp.setup(in_dir=benchmark_data_path, out_dir=tempdir)
-            monkeypatch.chdir(tmp.out_dir)
-            subprocess.run(
-                ["ob", "run", "benchmark", "--benchmark", tmp.benchmark_file],
-                cwd=tmp.out_dir,
-            )
-            subprocess.run(
-                ["ob", "storage", "create-version", "--benchmark", tmp.benchmark_file],
-                cwd=tmp.out_dir,
-            )
-            with OmniCLISetup() as omni:
-                result = omni.call(
-                    [
-                        "storage",
-                        "archive",
-                        "--benchmark",
-                        str(tmp.benchmark_file),
-                    ]
-                )
-                assert result.exit_code == 0
-                assert clean(result.output).startswith(clean(expected_output))
-                outfile = f"{benchmark_obj.get_benchmark_name()}_{benchmark_obj.get_converter().get_version()}.zip"
-                assert Path(outfile).exists()
-                with zipfile.ZipFile(outfile, "r") as f:
-                    files = f.namelist()
-                assert "/".join(tmp.benchmark_file.parts[1:]) in files
-
-    def test_archive_code(self, monkeypatch: pytest.MonkeyPatch):
-        expected_output = """
-        Created archive:
-        """
-        if not sys.platform == "linux":
-            pytest.skip(
-                "for GHA, only works on linux (https://docs.github.com/en/actions/using-containerized-services/about-service-containers#about-service-containers)",
-                allow_module_level=True,
-            )
-
-        with TmpMinIOStorage(minio_testcontainer) as tmp:
-            tmp.setup(in_dir=benchmark_data_path, out_dir=tempdir)
-            monkeypatch.chdir(tmp.out_dir)
-            subprocess.run(
-                ["ob", "run", "benchmark", "--benchmark", tmp.benchmark_file],
-                cwd=tmp.out_dir,
-            )
-            subprocess.run(
-                ["ob", "storage", "create-version", "--benchmark", tmp.benchmark_file],
-                cwd=tmp.out_dir,
-            )
-            with OmniCLISetup() as omni:
-                result = omni.call(
-                    ["storage", "archive", "--benchmark", str(tmp.benchmark_file), "-c"]
-                )
-                assert result.exit_code == 0
-                assert clean(result.output).startswith(clean(expected_output))
-                outfile = f"{benchmark_obj.get_benchmark_name()}_{benchmark_obj.get_converter().get_version()}.zip"
-                assert Path(outfile).exists()
-                with zipfile.ZipFile(outfile, "r") as f:
-                    files = f.namelist()
-                print(str(tmp.benchmark_file))
-                print(files)
-                testfile = ".snakemake/repos/cc6e274b72f3ef949eae61aaf7ee3b7653f0bbf92aa2ea879a2359acb137dbb4/config.cfg"
-                assert testfile in files
-
-    def test_archive_results(self, monkeypatch: pytest.MonkeyPatch):
-        expected_output = """
-        Created archive:
-        """
-        if not sys.platform == "linux":
-            pytest.skip(
-                "for GHA, only works on linux (https://docs.github.com/en/actions/using-containerized-services/about-service-containers#about-service-containers)",
-                allow_module_level=True,
-            )
-
-        with TmpMinIOStorage(minio_testcontainer) as tmp:
-            tmp.setup(in_dir=benchmark_data_path, out_dir=tempdir)
-            monkeypatch.chdir(tmp.out_dir)
-            subprocess.run(
-                ["ob", "run", "benchmark", "--benchmark", tmp.benchmark_file],
-                cwd=tmp.out_dir,
-            )
-            subprocess.run(
-                ["ob", "storage", "create-version", "--benchmark", tmp.benchmark_file],
-                cwd=tmp.out_dir,
-            )
-            with OmniCLISetup() as omni:
-                result = omni.call(
-                    ["storage", "archive", "--benchmark", str(tmp.benchmark_file), "-r"]
-                )
-                assert result.exit_code == 0
-                assert clean(result.output).startswith(clean(expected_output))
-                outfile = f"{benchmark_obj.get_benchmark_name()}_{benchmark_obj.get_converter().get_version()}.zip"
-                assert Path(outfile).exists()
-                with zipfile.ZipFile(outfile, "r") as f:
-                    files = f.namelist()
-                print(str(tmp.benchmark_file))
-                print(files)
-                testfile = "out/data/D2/default/D2.meta.json"
-                assert testfile in files
-
-    def test_archive_compression(self, monkeypatch: pytest.MonkeyPatch):
-        expected_output = """
-        Created archive:
-        """
-        if not sys.platform == "linux":
-            pytest.skip(
-                "for GHA, only works on linux (https://docs.github.com/en/actions/using-containerized-services/about-service-containers#about-service-containers)",
-                allow_module_level=True,
-            )
-
-        with TmpMinIOStorage(minio_testcontainer) as tmp:
-            tmp.setup(in_dir=benchmark_data_path, out_dir=tempdir)
-            monkeypatch.chdir(tmp.out_dir)
-            subprocess.run(
-                ["ob", "run", "benchmark", "--benchmark", tmp.benchmark_file],
-                cwd=tmp.out_dir,
-            )
-            subprocess.run(
-                ["ob", "storage", "create-version", "--benchmark", tmp.benchmark_file],
-                cwd=tmp.out_dir,
-            )
-            with OmniCLISetup() as omni:
-                result = omni.call(
-                    [
-                        "storage",
-                        "archive",
-                        "--benchmark",
-                        str(tmp.benchmark_file),
-                        "-r",
-                        "--compression",
-                        "bzip2",
-                    ]
-                )
-                assert result.exit_code == 0
-                assert clean(result.output).startswith(clean(expected_output))
-                outfile = f"{benchmark_obj.get_benchmark_name()}_{benchmark_obj.get_converter().get_version()}.bz2"
-                assert Path(outfile).exists()
-                with zipfile.ZipFile(outfile, "r") as f:
-                    files = f.namelist()
-                print(str(tmp.benchmark_file))
-                print(files)
-                testfile = "out/data/D2/default/D2.meta.json"
-                assert testfile in files
-
-
-def clean(output: str) -> str:
-    output = output.strip()
-    output = output.replace("    ", "")
-
-    # Replace different newline characters with a single '\n'
-    normalized_output = re.sub(r"\r\n|\r", "\n", output)
-
-    # Replace multiple spaces and tabs with a single space
-    normalized_output = re.sub(r"[ \t]+", " ", normalized_output)
-
-    return normalized_output
-
-
-def cleanup_buckets_on_exit():
-    """Cleanup a testing directory once we are finished."""
-    TmpMinIOStorage(minio_testcontainer).cleanup_buckets()
-
-
-@pytest.fixture(scope="session", autouse=True)
-def cleanup(request):
-    """Cleanup a testing directory once we are finished."""
-    request.addfinalizer(cleanup_buckets_on_exit)
-=======
     assert run1.returncode == 0
 
 
@@ -425,5 +230,4 @@
 
         # Check for a specific results file in the archive
         testfile = "out/data/D2/default/D2.meta.json"
-        assert testfile in files
->>>>>>> b1d9b82c
+        assert testfile in files