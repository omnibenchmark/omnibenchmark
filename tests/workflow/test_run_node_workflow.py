--- conflicted
+++ resolved
@@ -50,8 +50,7 @@
 
         # Delete output of process P1 directory
         process_P1_output = (
-<<<<<<< HEAD
-            Path(os.getcwd())
+            tmp_path
             / "out"
             / "data"
             / "D1"
@@ -59,9 +58,6 @@
             / "process"
             / "P1"
             / ".317a506603d7cb7f079fcc6a38cdf99e3955e1729540d38b9b0f36bd7c16d2a3"
-=======
-            tmp_path / "out" / "data" / "D1" / "default" / "process" / "P1" / "param_1"
->>>>>>> b1d9b82c
         )
 
         assert os.path.exists(process_P1_output)
