## omnibenchmark

<p align="center">
<a href="https://github.com/omnibenchmark/omnibenchmark/tree/refs/heads/main"><img alt="tests result" src="https://github.com/omnibenchmark/omnibenchmark/workflows/Tests/badge.svg?branch=main"></a>
<a href="https://github.com/omnibenchmark/omnibenchmark"><img alt="Coverage Status" src="./reports/coverage.svg"></a>
<a href="https://github.com/omnibenchmark/omnibenchmark/blob/main/LICENSE"><img alt="License: Apache 2.0" src="https://img.shields.io/badge/License-Apache_2.0-blue.svg"></a>
</p>

[![Linter: Ruff](https://img.shields.io/badge/Linter-Ruff-brightgreen?style=flat-square)](https://github.com/astral-sh/ruff)


[Omnibenchmark](https://omnibenchmark.org), a continuous benchmarking tool.

## Install

Recent versions of omnibenchmark should be installable via pip:

```
<<<<<<< HEAD
pip install omnibenchmark
=======
pip install --pre omnibenchmark
>>>>>>> 1eb6e6e5
```

Do note that if you plan to use `conda` as a software execution backend, you will want to use omnibenchmark from within a conda environment manager. At the time of this writing, we recommend micromamba. See [the tutorial](https://omnibenchmark.org/tutorial/) for more details.

### Releases

See [our tags](https://github.com/omnibenchmark/omnibenchmark/tags).


### User documentation

[Live documentation](https://omnibenchmark.github.io/omnibenchmark/) is built for every change to the dev branch.

Documentation includes a CLI reference. This reference is automated [via mkdocs-click](https://gitlab.renkulab.io/omnibenchmark/omni_site/-/blob/master/docs/reference.md?ref_type=heads) and extracts the current CLI commands from the built branch (dev, for now).

## Developer notes

Check the `CONTRIBUTING.md` doc.

## Acknowledgements

Omnibenchmark incorporates great FOSS components, including but not limited to: [snakemake](https://snakemake.readthedocs.io/en/stable/), [easybuild](https://easybuild.io/), [apptainer](https://apptainer.org/), [lmod](https://lmod.readthedocs.io/en/latest/) and [git](https://git-scm.com/). Thank you!

## Pre-prints

- [Omnibenchmark (alpha) for continuous and open benchmarking in bioinformatics](https://arxiv.org/abs/2409.17038) (2024)
- [Building a continuous benchmarking ecosystem in bioinformatics](https://arxiv.org/abs/2409.15472) (2024)<|MERGE_RESOLUTION|>--- conflicted
+++ resolved
@@ -16,11 +16,7 @@
 Recent versions of omnibenchmark should be installable via pip:
 
 ```
-<<<<<<< HEAD
-pip install omnibenchmark
-=======
 pip install --pre omnibenchmark
->>>>>>> 1eb6e6e5
 ```
 
 Do note that if you plan to use `conda` as a software execution backend, you will want to use omnibenchmark from within a conda environment manager. At the time of this writing, we recommend micromamba. See [the tutorial](https://omnibenchmark.org/tutorial/) for more details.
