# Changelog

This document records all notable changes to `omnibenchmark`.
This project adheres to [Semantic Versioning](https://semver.org/).

## [0.3.0](main) UNRELEASED

- cli: added `--out-dir` to `ob run benchmark` to configure a different output directory for the workflow
- feature: SLURM support
- feature: Support passing of extra arguments from CLI -> Snakemake for run commands
<<<<<<< HEAD
- - refactor: remove the software command
=======
- fix: Restrict yaml output paths and hide implementation details (#138)
>>>>>>> d1b23ecf

## [0.2.2](https://github.com/omnibenchmark/omnibenchmark/releases/tag/v0.2.2) (Jul 16th 2025)

- feat(cli): re-add temporarily disabled --task-timeout (#132)
- feat(cli): added `--out-dir` to `ob run benchmark` to configure a different output directory for the workflow
- feat: add general config file (#148)
- docs: clarify documentation on install methods (#144)
- docs: add design docs template

## [0.2.1](https://github.com/omnibenchmark/omnibenchmark/releases/tag/v0.2.1) (May 20th 2025)

- bugfix for `--continue-on-error` flag.

## [0.2.0](https://github.com/omnibenchmark/omnibenchmark/releases/tag/v0.2.0) (May 20th 2025)
- workflow parameters: Fix parameter instability, use human-friendly symlinks to reference stable, hashed parameter folders.
- workflow: added a metric collector capability linked to new YAML specs as defined in omni-schema version `94c312957f96d218369e5e1bcf7abaf976ed0fbc`
- cli: added `-k` or `--continue-on-error` to `ob run benchmark` to keep going on (rule) error
- storage: added archival capabilities
- fix: fixed race conditions at the module repository cloning step
- refactor: rename --threads parameter to --cores
- chore: make s3 dependencies optional
- tests: refactor CLI capture and execution tests
- tests: add bundled repositories for self-contained tests

### Known Bugs

- [#126](https://github.com/omnibenchmark/omnibenchmark/issues/126) `--continue-on-error` not working as intended. Patch release will follow.
- `--task-timeout` is disabled because it had effect on Snakemake's parellelization abilities; further investigation is needed before re-enabling it.

## [0.1.0](https://github.com/omnibenchmark/omnibenchmark/releases/tag/v0.1.0)
- cli: added dynamic versioning managed by poetry-dynamic-versioning , using a semvar style.
- cli: added `ob --version` which outputs the current version of the cli
- logging: added uniform logging + configuration and management across the whole codebase, no longer using click.echo, rather logger.log
- ci/cd: added a black pre-commit hook
- logging and workflow: for each rule execution, subprocess.stdout and subprocess.stderr, if not empty, are kept as logs next to the rule output(s)
- software: fixes path checks on `ob software conda prepare -b [yaml]`
- workflow: modifies rule generation to populate software (conda, envmodules, container) directives defensively to align with snakemake>8.25.2


## [0.1.0-rc.2](https://github.com/omnibenchmark/omnibenchmark/releases/tag/v0.1.0-rc.2)
- example: added a realistic `tests/data/Clustering.yaml` defining a clustering benchmark 
- tests: replaced `tests/data/Benchmark_001.yaml` by `tests/data/Clustering.yaml` during benchmark execution testing (e.g. envmodules)
- tests: added dummy envmodule (lua) files to `./tests/data/envs` so envmodules are not only searched at and loaded from the easybuild modulepath
- tests: fixed several aspects of envmodule validations so envmodules are tested by searching their availability and load-ability from the modulepath
- remote storage: added filtering objects by version
- workflow: updated the materialized `Snakefile` storage policy: switched to temporary file
- workflow: added benchmark layout exporting to a graph or plot via `mermaid`
- workflow: decoupled workflow rule setup software backends (e.g. adding `conda`, `envmodules` etc to rules) from execution (e.g. `--use conda` during the snmk syscall)

## [0.1.0rc.1](https://github.com/omnibenchmark/omnibenchmark/releases/tag/v0.1.0-rc.1) 
- Snakemake-based workflow dynamic generation
- Snakemake execution: benchmarks or modules
- Local and remote (s3) storage handling
- Easybuild, conda, apptainer software capabilities
- click CLI
- Not back-compatible with older omnibenchmark versions
- Renku-free

## [0.0.48](https://pypi.org/project/omnibenchmark/0.0.48/)
- Renku-based omnibenchmark (last release)

## [0.0.1](https://pypi.org/project/omnibenchmark/0.0.1/)
- Renku-based omnibenchmark (first release)
<|MERGE_RESOLUTION|>--- conflicted
+++ resolved
@@ -8,11 +8,8 @@
 - cli: added `--out-dir` to `ob run benchmark` to configure a different output directory for the workflow
 - feature: SLURM support
 - feature: Support passing of extra arguments from CLI -> Snakemake for run commands
-<<<<<<< HEAD
-- - refactor: remove the software command
-=======
 - fix: Restrict yaml output paths and hide implementation details (#138)
->>>>>>> d1b23ecf
+- refactor: remove the software command
 
 ## [0.2.2](https://github.com/omnibenchmark/omnibenchmark/releases/tag/v0.2.2) (Jul 16th 2025)
 
