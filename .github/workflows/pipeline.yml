--- conflicted
+++ resolved
@@ -218,14 +218,6 @@
           conda info
           conda list
 
-<<<<<<< HEAD
-          # install the s3 and test extra dependencies
-          pip install -e ".[s3]"
-          pip install -e ".[test]"
-
-          # install required python dependencies
-          pip install numpy pandas scikit-learn scipy
-=======
           # install uv
           pip install uv
 
@@ -234,7 +226,6 @@
 
           # install required python dependencies, just because some benchmarking module gets fancy.
           uv pip install --system numpy pandas scikit-learn scipy
->>>>>>> d8d2454f
 
           cd tests/software
 
@@ -249,12 +240,8 @@
           # module spider
           export PYTHONPATH=${PYTHONPATH}:$LMOD_DIR/../init
 
-<<<<<<< HEAD
-          # invoke pytest
-=======
           # invoke pytest for conda integration tests
           # These tests specifically test Snakemake's ability to create and manage conda environments
->>>>>>> d8d2454f
           pytest -v -x --show-capture=stderr \
               --splits 2 --group ${{ matrix.test_group }} --splitting-algorithm=least_duration \
               conda_tests.py apptainer_tests.py test_run_with_software.py
