## updated from Snakemake's test suite
##
## https://raw.githubusercontent.com/snakemake/snakemake/main/.github/workflows/main.yml
## Derivative of (c) 2012-2022 Johannes Köster johannes.koester@uni-due.com
## From Koester's license above:
##
## THE SOFTWARE IS PROVIDED "AS IS", WITHOUT WARRANTY OF ANY KIND, EXPRESS OR IMPLIED,
## INCLUDING BUT NOT LIMITED TO THE WARRANTIES OF MERCHANTABILITY, FITNESS FOR A PARTICULAR
## PURPOSE AND NONINFRINGEMENT. IN NO EVENT SHALL THE AUTHORS OR COPYRIGHT HOLDERS BE LIABLE
## FOR ANY CLAIM, DAMAGES OR OTHER LIABILITY, WHETHER IN AN ACTION OF CONTRACT, TORT OR
## OTHERWISE, ARISING FROM, OUT OF OR IN CONNECTION WITH THE SOFTWARE OR THE USE OR OTHER
## DEALINGS IN THE SOFTWARE.
##
## and from easybuilders/easybuild-easyconfigs test suite
##
## Derivative work from Kenneth Hoste and colleagues
## https://github.com/easybuilders/easybuild-easyconfigs/blob/develop/.github/workflows/unit_tests.yml
## GPLv2
## License available at https://github.com/easybuilders/easybuild-easyconfigs/blob/develop/LICENSE

name: CI Pipeline

concurrency:
  group: ${{ github.head_ref || github.run_id }}
  cancel-in-progress: true

on:
  pull_request:
  push:
    branches:
      - main
<<<<<<< HEAD
      - dev
=======
>>>>>>> 392b45ec

jobs:
  lint:
    name: Code Style Check
    runs-on: ubuntu-latest
    steps:
      - name: Check out repository
        uses: actions/checkout@v4

      - name: Set up python 3.12
        uses: actions/setup-python@v5
        with:
          python-version: "3.12"

      - name: Install Linters
        run: pip install ruff

      - name: Lint with Ruff
        continue-on-error: true
        run: |
          ruff check .

  tests:
    name: Run Tests
    needs: lint
    permissions: write-all
    strategy:
      fail-fast: false
      matrix:
        os: [ubuntu-latest, macos-latest]
        python-version: ["3.12"]
        poetry-version: ["1.8.0"]
    defaults:
      run:
        shell: bash
    runs-on: ${{ matrix.os }}
    steps:
      - name: Check out repository
        uses: actions/checkout@v4

      - name: Set up python ${{ matrix.python-version }}
        id: setup-python
        uses: actions/setup-python@v5
        with:
          python-version: ${{ matrix.python-version }}

      - name: Install Poetry
        uses: snok/install-poetry@v1
        with:
          virtualenvs-create: true
          virtualenvs-in-project: true

      - name: Validate Poetry configuration
        run: poetry check

      - name: Load cached venv
        id: cached-dependencies
        uses: actions/cache@v4
        with:
          path: |
            .venv
          key: venv-${{ runner.os }}-${{ matrix.python-version }}-${{ hashFiles('**/poetry.lock') }}

      - name: Install dependencies with poetry
        if: steps.cached-dependencies.outputs.cache-hit != 'true'
        run: |
          poetry install --no-interaction --no-root --extras s3 --extras test

      - name: Install library
        run: poetry install --no-interaction

      - name: Run short tests
        run: |
          poetry run pytest -m short
        if: matrix.os == 'ubuntu-latest'

      - name: Build wheel
        if: matrix.os == 'ubuntu-latest' && matrix.python-version == '3.12'
        run: |
          pip install build
          python -m build .

      - name: Upload wheel artifact
        if: matrix.os == 'ubuntu-latest' && matrix.python-version == '3.12'
        uses: actions/upload-artifact@v4
        with:
          name: omnibenchmark-wheel
          path: dist/*.whl
          retention-days: 7

      - name: Run longer tests (integration)
        run: |
          mkdir -p ./reports
          poetry run pytest -m "not short and not conda" --cov=omnibenchmark --cov-report=xml:./reports/coverage.xml --junitxml=./reports/junit.xml \
              tests/benchmark tests/cli tests/workflow tests/io tests/config tests/model
        if: matrix.os == 'ubuntu-latest' || matrix.os == 'macos-latest'

      - name: Generate tests & coverage badges
        run: |
          poetry run genbadge tests -i ./reports/junit.xml -o ./reports/tests.svg
          poetry run genbadge coverage -i ./reports/coverage.xml -o ./reports/coverage.svg
        if: matrix.os == 'ubuntu-latest' || matrix.os == 'macos-latest'

      - if: ${{ matrix.os == 'ubuntu-latest' && matrix.python-version == '3.12' && matrix.poetry-version == '1.8.0' && github.event.pull_request.head.repo.full_name == github.repository }}
        name: Comment coverage result
        uses: MishaKav/pytest-coverage-comment@main
        with:
          pytest-xml-coverage-path: ./reports/coverage.xml

  software_testing_linux:
    name: Software Tests (Linux)
    needs: lint
    permissions: write-all
    env:
      LMOD_VERSION: "8.7.53"
    strategy:
      matrix:
        os: [ubuntu-22.04]
        test_group: [1, 2]
        python-version: ["3.12"]
      fail-fast: true

    runs-on: ${{ matrix.os }}
    steps:
      - uses: actions/checkout@v4
        with:
          fetch-depth: 0

      - name: Cache system dependencies
        id: cache-system
        uses: actions/cache@v4
        with:
          path: |
            /opt/lmod
            ~/.cache/pip
          key: system-deps-${{ runner.os }}-${{ hashFiles('**/pipeline.yml', 'pyproject.toml') }}
          restore-keys: |
            system-deps-${{ runner.os }}-

      - name: Install OS & Python packages
        if: steps.cache-system.outputs.cache-hit != 'true'
        run: |
          sudo add-apt-repository -y ppa:apptainer/ppa
          sudo apt-get update
          sudo apt-get install lua5.2 liblua5.2-dev lua-filesystem lua-posix tcl tcl-dev wget unzip make
          
          # Optional: fix for lua-posix bug
          if [ ! -e /usr/lib/x86_64-linux-gnu/lua/5.2/posix.so ] ; then
            sudo ln -s /usr/lib/x86_64-linux-gnu/lua/5.2/posix_c.so /usr/lib/x86_64-linux-gnu/lua/5.2/posix.so
          fi
          
          sudo apt-get install libopenmpi-dev openmpi-bin
          pip install pep8 python-graph-core python-graph-dot

      - name: Install LMOD from source
        if: steps.cache-system.outputs.cache-hit != 'true'
        run: |
          wget https://github.com/TACC/Lmod/archive/refs/tags/${LMOD_VERSION}.zip
          unzip ${LMOD_VERSION}.zip
          cd Lmod-${LMOD_VERSION}
          
          ./configure --prefix=/opt/lmod
          make -j$(nproc)
          sudo make install

      - name: Extra OS / apt (apptainer)
        if: steps.cache-system.outputs.cache-hit != 'true'
        run: |
          sudo apt install -y stress git wget openmpi-bin libopenmpi-dev apptainer debootstrap

      - name: Modify python version in test env
        shell: bash -el {0}
        run: |
          cp test-environment.yml test-environment-${{ matrix.python-version }}.yml
          sed -E -i 's/- conda-forge::python.+/- conda-forge::python =${{ matrix.python-version }}/' test-environment-${{ matrix.python-version }}.yml
          
          # Add cache validation check
          echo "Environment file hash: $(md5sum test-environment-${{ matrix.python-version }}.yml || md5 test-environment-${{ matrix.python-version }}.yml)"

      - name: Cache omnibenchmark environment
        uses: actions/cache@v4
        with:
          path: |
            /usr/share/miniconda3/envs
            ~/conda_pkgs_dir
            ~/.conda/pkgs
            ~/.conda/envs/omnibenchmark
            ~/.cache/pip
          key: conda-${{ runner.os }}-${{ matrix.python-version }}-${{ hashFiles('**/pipeline.yml', 'pyproject.toml', 'omnibenchmark/**/*.py') }}
          restore-keys: |
            conda-${{ runner.os }}-${{ matrix.python-version }}-
            conda-${{ runner.os }}-

      - name: Setup omnibenchmark environment
        uses: conda-incubator/setup-miniconda@v3
        with:
          miniforge-version: latest
          python-version: ${{ matrix.python-version }}
          use-mamba: true
          environment-file: test-environment-${{ matrix.python-version }}.yml
          activate-environment: omnibenchmark

      - name: Verify environment setup
        shell: bash -el {0}
        run: |
          echo "=== Cache hit status: ${{ steps.cache-system.outputs.cache-hit }} ==="
          echo "=== Environment file contents ==="
          cat test-environment-${{ matrix.python-version }}.yml
          echo "=== Conda environment info ==="
          conda info
          conda list | head -20

      - name: Test
        shell: bash -el {0}
        run: |
          conda info
          conda list
          
          # install the s3 and test extra dependencies
          pip install -e ".[s3]"
          pip install -e ".[test]"
          
          # install required python dependencies
          pip install numpy pandas scikit-learn scipy
          
          cd tests/software
          
          source /opt/lmod/lmod/${LMOD_VERSION}/init/bash
          source "$LMOD_PKG"/init/profile
          
          export MODULEPATH="$HOME"/.local/easybuild/modules/all:"$GITHUB_WORKSPACE"/tests/data/envs
          module use $MODULEPATH
          
          module spider 3.6.3-foss-2017b
          
          # module spider
          export PYTHONPATH=${PYTHONPATH}:$LMOD_DIR/../init
          
          # invoke pytest
          pytest -v -x --show-capture=stderr \
              --splits 2 --group ${{ matrix.test_group }} --splitting-algorithm=least_duration \
              cli_conda_tests.py cli_singularity_tests.py cli_envmodules_tests.py \
              conda_tests.py singularity_tests.py envmodules_tests.py test_run_with_software.py

  software_testing_mac:
    name: Software Tests (macOS)
    needs: lint
    permissions: write-all
    strategy:
      matrix:
        os: [macos-14]
        test_group: [1, 2]
        python-version: ["3.12"]
      fail-fast: false
    runs-on: ${{ matrix.os }}
    steps:
      - uses: actions/checkout@v4
        with:
          fetch-depth: 0

      - name: Cache system dependencies
        id: cache-system
        uses: actions/cache@v4
        with:
          path: |
            ~/Library/Caches/Homebrew
            ~/Library/Caches/pip
            /opt/homebrew/var/homebrew/locks
            /opt/homebrew/Library/Homebrew/vendor/gems
          key: system-deps-${{ runner.os }}-${{ hashFiles('**/pipeline.yml', 'pyproject.toml') }}
          restore-keys: |
            system-deps-${{ runner.os }}-

      - name: Set up Homebrew
        id: set-up-homebrew
        uses: Homebrew/actions/setup-homebrew@master
        if: matrix.os == 'macos-14' || matrix.os == 'macos-13'

      - name: Install OS packages using homebrew
        if: steps.cache-system.outputs.cache-hit != 'true'
        shell: bash -el {0}
        run: |
          bash
          brew upgrade
          brew install coreutils
          brew install lmod

      - name: Modify python version in test env
        shell: bash -el {0}
        run: |
          cp test-environment.yml test-environment-${{ matrix.python-version }}.yml
          sed -E 's/- conda-forge::python.+/- conda-forge::python =${{ matrix.python-version }}/' test-environment-${{ matrix.python-version }}.yml > tmp.yml
          mv tmp.yml test-environment-${{ matrix.python-version }}.yml
          
          # Add cache validation check
          echo "Environment file hash: $(md5 test-environment-${{ matrix.python-version }}.yml || md5sum test-environment-${{ matrix.python-version }}.yml)"

      - name: Cache omnibenchmark environment
        uses: actions/cache@v4
        with:
          path: |
            /Users/runner/miniconda3/envs
            ~/conda_pkgs_dir
            ~/.conda/pkgs
            ~/.conda/envs/omnibenchmark
            ~/.cache/pip
          key: conda-${{ runner.os }}-${{ matrix.python-version }}-${{ hashFiles('**/pipeline.yml', 'pyproject.toml', 'omnibenchmark/**/*.py') }}
          restore-keys: |
            conda-${{ runner.os }}-${{ matrix.python-version }}-
            conda-${{ runner.os }}-

      - name: Setup omnibenchmark environment
        uses: conda-incubator/setup-miniconda@v3
        with:
          miniforge-version: latest
          python-version: ${{ matrix.python-version }}
          use-mamba: true
          environment-file: test-environment-${{ matrix.python-version }}.yml
          activate-environment: omnibenchmark

      - name: Verify environment setup
        shell: bash -el {0}
        run: |
          echo "=== Cache hit status: ${{ steps.cache-system.outputs.cache-hit }} ==="
          echo "=== Environment file contents ==="
          cat test-environment-${{ matrix.python-version }}.yml
          echo "=== Conda environment info ==="
          conda info
          conda list | head -20

      - name: Modify bashrc
        shell: bash -el {0}
        run: |
          cat <<'EOF' >>~/.bashrc
          if [ -f /opt/homebrew/opt/lmod/init/bash ]; then
               source /opt/homebrew/opt/lmod/init/profile
          fi
          if [ -f /usr/local/opt/lmod/init/bash ]; then
               source /usr/local/opt/lmod/init/profile
          fi
          export R_LIBS=~/work/Rlib
          EOF

          cat <<'EOF' >>~/.bash_profile
          source ~/.bashrc
          EOF

      - name: Test
        shell: bash -el {0}
        run: |
          source "${CONDA}/etc/profile.d/conda.sh"
          conda activate omnibenchmark
          conda info
          conda list

          # install the s3 and test extra dependencies
          pip install -e ".[s3]"
          pip install -e ".[test]"

          # install required Python dependenices
          pip install numpy pandas scikit-learn scipy

          cd tests/software

          if [ -f /opt/homebrew/opt/lmod/init/bash ]; then
            source /opt/homebrew/opt/lmod/init/bash
          elif [ -f /usr/local/opt/lmod/init/bash ]; then
            source /usr/local/opt/lmod/init/bash
          fi
          source "$LMOD_PKG"/init/profile

          export MODULEPATH="$HOME"/.local/easybuild/modules/all:"$GITHUB_WORKSPACE"/tests/data/envs
          module use $MODULEPATH

          export PYTHONPATH=${PYTHONPATH}:$LMOD_DIR/../init

          pytest -v -x --show-capture=stderr \
               --splits 2 --group ${{ matrix.test_group }} \
               conda_tests.py envmodules_tests.py cli_envmodules_tests.py cli_conda_tests.py test_run_with_software.py \
               -k 'not test_easybuild_sys_toolchain_build'<|MERGE_RESOLUTION|>--- conflicted
+++ resolved
@@ -29,10 +29,7 @@
   push:
     branches:
       - main
-<<<<<<< HEAD
       - dev
-=======
->>>>>>> 392b45ec
 
 jobs:
   lint:
@@ -235,16 +232,6 @@
           environment-file: test-environment-${{ matrix.python-version }}.yml
           activate-environment: omnibenchmark
 
-      - name: Verify environment setup
-        shell: bash -el {0}
-        run: |
-          echo "=== Cache hit status: ${{ steps.cache-system.outputs.cache-hit }} ==="
-          echo "=== Environment file contents ==="
-          cat test-environment-${{ matrix.python-version }}.yml
-          echo "=== Conda environment info ==="
-          conda info
-          conda list | head -20
-
       - name: Test
         shell: bash -el {0}
         run: |
@@ -353,16 +340,6 @@
           environment-file: test-environment-${{ matrix.python-version }}.yml
           activate-environment: omnibenchmark
 
-      - name: Verify environment setup
-        shell: bash -el {0}
-        run: |
-          echo "=== Cache hit status: ${{ steps.cache-system.outputs.cache-hit }} ==="
-          echo "=== Environment file contents ==="
-          cat test-environment-${{ matrix.python-version }}.yml
-          echo "=== Conda environment info ==="
-          conda info
-          conda list | head -20
-
       - name: Modify bashrc
         shell: bash -el {0}
         run: |
