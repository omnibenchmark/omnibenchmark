--- conflicted
+++ resolved
@@ -37,11 +37,7 @@
     strategy:
       matrix:
         os: [ubuntu-22.04]
-<<<<<<< HEAD
-        test_group: [1,2]
-=======
         test_group: [1, 2]
->>>>>>> 1eb6e6e5
         python-version: ["3.12"]
       fail-fast: false
 
@@ -51,15 +47,12 @@
         with:
           fetch-depth: 0
 
-<<<<<<< HEAD
-=======
       - name: Modify python version in test env
         shell: bash -el {0}
         run: |
           cp conda-test-environment.yml test-environment-${{ matrix.python-version }}.yml
           sed -E -i 's/- conda-forge::python.+/- conda-forge::python =${{ matrix.python-version }}/' test-environment-${{ matrix.python-version }}.yml
 
->>>>>>> 1eb6e6e5
       - name: Setup omnibenchmark environment
         uses: mamba-org/setup-micromamba@v1
         with:
@@ -151,14 +144,6 @@
           brew install lmod
           brew install micromamba
 
-<<<<<<< HEAD
-      - name: Setup omnibenchmark environment
-        uses: mamba-org/setup-micromamba@v1
-        with:
-          environment-file: mac-test-environment.yml
-          environment-name: omb
-          cache-environment: false
-=======
       - name: Modify python version in test env
         shell: bash -el {0}
         run: |
@@ -173,7 +158,6 @@
           micromamba create -n omnibenchmark
           micromamba activate omnibenchmark
           micromamba install -f test-environment-${{ matrix.python-version }}.yml mamba=1
->>>>>>> 1eb6e6e5
 
       - name: Modify bashrc
         env:
@@ -203,10 +187,6 @@
 
           # eval "$(micromamba shell hook --shell bash)"
           micromamba activate
-<<<<<<< HEAD
-          micromamba activate omb
-          
-=======
           micromamba activate omnibenchmark
 
           # install the s3 and test extra dependencies
@@ -216,7 +196,6 @@
           ## install required Python dependenices
           pip install numpy pandas scikit-learn scipy
 
->>>>>>> 1eb6e6e5
           cd tests/software
 
           source "$LMOD_PKG"/init/profile
